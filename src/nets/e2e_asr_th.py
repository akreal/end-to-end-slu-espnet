--- conflicted
+++ resolved
@@ -73,11 +73,7 @@
     :param torch.Tensor xs: tensor (B, Tmax, ...)
     :param torch.Tensor ilens:  list of lengths (B)
     :param float fill_value:  value to fill padded part
-<<<<<<< HEAD
-    :return: xs whose padded parts are fille with fill_value
-=======
     :return: xs whose padded parts are filled by fill_value
->>>>>>> 76f6d177
     """
     assert xs.size(0) == len(ilens)
     new_xs = xs.new(*xs.size()).fill_(fill_value)
@@ -2030,11 +2026,7 @@
                 "Error: need to specify an appropriate encoder archtecture")
             sys.exit()
 
-<<<<<<< HEAD
-        # explicit fill padded part with 0.0
-=======
         # perform explicit maksing for padded part
->>>>>>> 76f6d177
         xs_pad = fill_padded_part(xs_pad, ilens, 0.0)
 
         return xs_pad, ilens
