#!/usr/bin/env python

# Copyright 2017 Johns Hopkins University (Shinji Watanabe)
#  Apache 2.0  (http://www.apache.org/licenses/LICENSE-2.0)

import copy
import json
import logging
# matplotlib related
import os
import shutil
import tempfile

# chainer related
import chainer

from chainer import training
from chainer.training import extension

from chainer.serializers.npz import DictionarySerializer
from chainer.serializers.npz import NpzDeserializer

# io related
import matplotlib
import numpy as np
import torch
matplotlib.use('Agg')


# * -------------------- training iterator related -------------------- *


class CompareValueTrigger(object):
    """Trigger invoked when key value getting bigger or lower than before

    :param str key : Key of value
    :param function compare_fn : Function to compare the values
    :param (int, str) trigger : Trigger that decide the comparison interval
    """

    def __init__(self, key, compare_fn, trigger=(1, 'epoch')):
        self._key = key
        self._best_value = None
        self._interval_trigger = training.util.get_trigger(trigger)
        self._init_summary()
        self._compare_fn = compare_fn

    def __call__(self, trainer):
        observation = trainer.observation
        summary = self._summary
        key = self._key
        if key in observation:
            summary.add({key: observation[key]})

        if not self._interval_trigger(trainer):
            return False

        stats = summary.compute_mean()
        value = float(stats[key])  # copy to CPU
        self._init_summary()

        if self._best_value is None:
            # initialize best value
            self._best_value = value
            return False
        elif self._compare_fn(self._best_value, value):
            return True
        else:
            self._best_value = value
            return False

    def _init_summary(self):
        self._summary = chainer.reporter.DictSummary()


class PlotAttentionReport(extension.Extension):
    """Plot attention reporter

    :param function att_vis_fn: function of attention visualization
    :param list data: list json utt key items
    :param str outdir: directory to save figures
    :param CustomConverter converter: function to convert data
    :param int | torch.device device: device
    :param bool reverse: If True, input and output length are reversed
    :param str ikey: key to access input (for ASR ikey="input", for MT ikey="output".)
    :param int iaxis: dimension to access input (for ASR iaxis=0, for MT iaxis="1".)
    :param str okey: key to access output (for ASR, MT okey="output".)
    """

    def __init__(self, att_vis_fn, data, outdir, converter, transform, device, reverse=False,
                 ikey="input", iaxis=0, okey="output", oaxis=0):
        self.att_vis_fn = att_vis_fn
        self.data = copy.deepcopy(data)
        self.outdir = outdir
        self.converter = converter
        self.transform = transform
        self.device = device
        self.reverse = reverse
        self.ikey = ikey
        self.iaxis = iaxis
        self.okey = okey
        self.oaxis = oaxis
        if not os.path.exists(self.outdir):
            os.makedirs(self.outdir)

    def __call__(self, trainer):
        att_ws = self.get_attention_weights()
        for idx, att_w in enumerate(att_ws):
            filename = "%s/%s.ep.{.updater.epoch}.png" % (
                self.outdir, self.data[idx][0])
            att_w = self.get_attention_weight(idx, att_w)
            self._plot_and_save_attention(att_w, filename.format(trainer))

    def log_attentions(self, logger, step):
        att_ws = self.get_attention_weights()
        for idx, att_w in enumerate(att_ws):
            att_w = self.get_attention_weight(idx, att_w)
            plot = self.draw_attention_plot(att_w)
            logger.add_figure("%s" % (self.data[idx][0]), plot.gcf(), step)
            plot.clf()

    def get_attention_weights(self):
        batch = self.converter([self.transform(self.data)], self.device)
        if isinstance(batch, tuple):
            att_ws = self.att_vis_fn(*batch)
        else:
            att_ws = self.att_vis_fn(**batch)
        return att_ws

    def get_attention_weight(self, idx, att_w):
        if self.reverse:
            dec_len = int(self.data[idx][1][self.ikey][self.iaxis]['shape'][0])
            enc_len = int(self.data[idx][1][self.okey][self.oaxis]['shape'][0])
        else:
            dec_len = int(self.data[idx][1][self.okey][self.oaxis]['shape'][0])
            enc_len = int(self.data[idx][1][self.ikey][self.iaxis]['shape'][0])
        if len(att_w.shape) == 3:
            att_w = att_w[:, :dec_len, :enc_len]
        else:
            att_w = att_w[:dec_len, :enc_len]
        return att_w

    def draw_attention_plot(self, att_w):
        import matplotlib.pyplot as plt
        if len(att_w.shape) == 3:
            for h, aw in enumerate(att_w, 1):
                plt.subplot(1, len(att_w), h)
                plt.imshow(aw, aspect="auto")
                plt.xlabel("Encoder Index")
                plt.ylabel("Decoder Index")
        else:
            plt.imshow(att_w, aspect="auto")
            plt.xlabel("Encoder Index")
            plt.ylabel("Decoder Index")
        plt.tight_layout()
        return plt

    def _plot_and_save_attention(self, att_w, filename):
        plt = self.draw_attention_plot(att_w)
        plt.savefig(filename)
        plt.close()


def restore_snapshot(model, snapshot, load_fn=chainer.serializers.load_npz):
    """Extension to restore snapshot"""

    @training.make_extension(trigger=(1, 'epoch'))
    def restore_snapshot(trainer):
        _restore_snapshot(model, snapshot, load_fn)

    return restore_snapshot


def _restore_snapshot(model, snapshot, load_fn=chainer.serializers.load_npz):
    load_fn(snapshot, model)
    logging.info('restored from ' + str(snapshot))


def adadelta_eps_decay(eps_decay):
    """Extension to perform adadelta eps decay"""

    @training.make_extension(trigger=(1, 'epoch'))
    def adadelta_eps_decay(trainer):
        _adadelta_eps_decay(trainer, eps_decay)

    return adadelta_eps_decay


def _adadelta_eps_decay(trainer, eps_decay):
    optimizer = trainer.updater.get_optimizer('main')
    # for chainer
    if hasattr(optimizer, 'eps'):
        current_eps = optimizer.eps
        setattr(optimizer, 'eps', current_eps * eps_decay)
        logging.info('adadelta eps decayed to ' + str(optimizer.eps))
    # pytorch
    else:
        for p in optimizer.param_groups:
            p["eps"] *= eps_decay
            logging.info('adadelta eps decayed to ' + str(p["eps"]))


def torch_snapshot(savefun=torch.save,
                   filename='snapshot.ep.{.updater.epoch}'):
    """Returns a trainer extension to take snapshots of the trainer for pytorch."""

    @extension.make_extension(trigger=(1, 'epoch'), priority=-100)
    def torch_snapshot(trainer):
        _torch_snapshot_object(trainer, trainer, filename.format(trainer), savefun)

    return torch_snapshot


def _torch_snapshot_object(trainer, target, filename, savefun):
    # make snapshot_dict dictionary
    s = DictionarySerializer()
    s.save(trainer)
    if hasattr(trainer.updater.model, "model"):
        # (for TTS)
        if hasattr(trainer.updater.model.model, "module"):
            model_state_dict = trainer.updater.model.model.module.state_dict()
        else:
            model_state_dict = trainer.updater.model.model.state_dict()
    else:
        # (for ASR)
        if hasattr(trainer.updater.model, "module"):
            model_state_dict = trainer.updater.model.module.state_dict()
        else:
            model_state_dict = trainer.updater.model.state_dict()
    snapshot_dict = {
        "trainer": s.target,
        "model": model_state_dict,
        "optimizer": trainer.updater.get_optimizer('main').state_dict()
    }

    # save snapshot dictionary
    fn = filename.format(trainer)
    prefix = 'tmp' + fn
    tmpdir = tempfile.mkdtemp(prefix=prefix, dir=trainer.out)
    tmppath = os.path.join(tmpdir, fn)
    try:
        savefun(snapshot_dict, tmppath)
        shutil.move(tmppath, os.path.join(trainer.out, fn))
    finally:
        shutil.rmtree(tmpdir)


# * -------------------- general -------------------- *
class AttributeDict(object):
    def __init__(self, obj):
        self.obj = obj

    def __getstate__(self):
        return self.obj.items()

    def __setstate__(self, items):
        if not hasattr(self, 'obj'):
            self.obj = {}
        for key, val in items:
            self.obj[key] = val

    def __getattr__(self, name):
        if name in self.obj:
            return self.obj.get(name)
        else:
            return None

    def __getitem__(self, name):
        return self.obj[name]

    def __len__(self):
        return len(self.obj)

    def fields(self):
        return self.obj

    def items(self):
        return self.obj.items()

    def keys(self):
        return self.obj.keys()


def get_model_conf(model_path, conf_path=None):
    """Get model config information by reading a model config file (model.json)

    :param str model_path: model path
    :param str conf_path: optional model config path
    """

    if conf_path is None:
        model_conf = os.path.dirname(model_path) + '/model.json'
    else:
        model_conf = conf_path
    with open(model_conf, "rb") as f:
        logging.info('reading a config file from ' + model_conf)
        return json.load(f, object_hook=AttributeDict)


def chainer_load(path, model):
    """Function to load chainer model parameters

    :param str path: model file or snapshot file to be loaded
    :param chainer.Chain model: chainer model
    """
    if 'snapshot' in path:
        chainer.serializers.load_npz(path, model, path='updater/model:main/')
    else:
        chainer.serializers.load_npz(path, model)


def torch_save(path, model):
    """Function to save torch model states

    :param str path: file path to be saved
    :param torch.nn.Module model: torch model
    """
    if hasattr(model, 'module'):
        torch.save(model.module.state_dict(), path)
    else:
        torch.save(model.state_dict(), path)


def snapshot_object(target, filename):
    """Returns a trainer extension to take snapshots of a given object.

    Args:
        target: Object to serialize.
        filename (str): Name of the file into which the object is serialized.
            It can be a format string, where the trainer object is passed to
            the :meth:`str.format` method. For example,
            ``'snapshot_{.updater.iteration}'`` is converted to
            ``'snapshot_10000'`` at the 10,000th iteration.
        savefun: Function to save the object. It takes two arguments: the
            output file path and the object to serialize.
    Returns:
        An extension function.
    """
    @extension.make_extension(trigger=(1, 'epoch'), priority=-100)
    def snapshot_object(trainer):
        torch_save(os.path.join(trainer.out, filename.format(trainer)), target)

    return snapshot_object


def torch_load(path, model):
    """Function to load torch model states

    :param str path: model file or snapshot file to be loaded
    :param torch.nn.Module model: torch model
    """
    if 'snapshot' in path:
        model_state_dict = torch.load(path, map_location=lambda storage, loc: storage)['model']
    else:
        model_state_dict = torch.load(path, map_location=lambda storage, loc: storage)
    if hasattr(model, 'module'):
        model.module.load_state_dict(model_state_dict)
    else:
        model.load_state_dict(model_state_dict)

    del model_state_dict


def torch_resume(snapshot_path, trainer):
    """Function to resume from snapshot for pytorch

    :param str snapshot_path: snapshot file path
    :param instance trainer: chainer trainer instance
    """
    # load snapshot
    snapshot_dict = torch.load(snapshot_path, map_location=lambda storage, loc: storage)

    # restore trainer states
    d = NpzDeserializer(snapshot_dict['trainer'])
    d.load(trainer)

    # restore model states
    if hasattr(trainer.updater.model, "model"):
        # (for TTS model)
        if hasattr(trainer.updater.model.model, "module"):
            trainer.updater.model.model.module.load_state_dict(snapshot_dict['model'])
        else:
            trainer.updater.model.model.load_state_dict(snapshot_dict['model'])
    else:
        # (for ASR model)
        if hasattr(trainer.updater.model, "module"):
            trainer.updater.model.module.load_state_dict(snapshot_dict['model'])
        else:
            trainer.updater.model.load_state_dict(snapshot_dict['model'])

    # retore optimizer states
    trainer.updater.get_optimizer('main').load_state_dict(snapshot_dict['optimizer'])

    # delete opened snapshot
    del snapshot_dict


# * ------------------ recognition related ------------------ *
def parse_hypothesis(hyp, char_list):
    """Function to parse hypothesis

    :param list hyp: recognition hypothesis
    :param list char_list: list of characters
    :return: recognition text string
    :return: recognition token string
    :return: recognition tokenid string
    """
    # remove sos and get results
    tokenid_as_list = list(map(int, hyp['yseq'][1:]))
    token_as_list = [char_list[idx] for idx in tokenid_as_list]
    score = float(hyp['score'])

    # convert to string
    tokenid = " ".join([str(idx) for idx in tokenid_as_list])
    token = " ".join(token_as_list)
    text = "".join(token_as_list).replace('<space>', ' ')

    return text, token, tokenid, score


def add_results_to_json(js, nbest_hyps, char_list):
    """Function to add N-best results to json

    :param dict js: groundtruth utterance dict
    :param list nbest_hyps: list of hypothesis
    :param list char_list: list of characters
    :return: N-best results added utterance dict
    """
    # copy old json info
    new_js = dict()
    new_js['utt2spk'] = js['utt2spk']
    new_js['output'] = []

    for n, hyp in enumerate(nbest_hyps, 1):
        # parse hypothesis
        rec_text, rec_token, rec_tokenid, score = parse_hypothesis(hyp, char_list)

        # copy ground-truth
        if len(js['output']) > 0:
            out_dic = dict(js['output'][0].items())
        else:
<<<<<<< HEAD
=======
            # for no reference case (e.g., speech translation)
>>>>>>> c47a7f87
            out_dic = {'name': ''}

        # update name
        out_dic['name'] += '[%d]' % n

        # add recognition results
        out_dic['rec_text'] = rec_text
        out_dic['rec_token'] = rec_token
        out_dic['rec_tokenid'] = rec_tokenid
        out_dic['score'] = score

        # add to list of N-best result dicts
        new_js['output'].append(out_dic)

        # show 1-best result
        if n == 1:
            if 'text' in out_dic.keys():
                logging.info('groundtruth: %s' % out_dic['text'])
            logging.info('prediction : %s' % out_dic['rec_text'])

    return new_js


def plot_spectrogram(plt, spec, mode='db', fs=None, frame_shift=None,
                     bottom=True, left=True, right=True, top=False,
                     labelbottom=True, labelleft=True, labelright=True,
                     labeltop=False, cmap='inferno'):
    """Plot spectrogram using matplotlib

    :param matplotlib.pyplot plt:
    :param np.ndarray spec: Input stft (Freq, Time)
    :param str mode: db or linear.
    :param int fs: Sample frequency. To convert y-axis to kHz unit.
    :param int frame_shift: The frame shift of stft. To convert x-axis to second unit.
    :param bool bottom:
    :param bool left:
    :param bool right:
    :param bool top:
    :param bool labelbottom:
    :param bool labelleft:
    :param bool labelright:
    :param bool labeltop:
    :param str cmap: colormap defined in matplotlib

    """
    spec = np.abs(spec)
    if mode == 'db':
        x = 20 * np.log10(spec + np.finfo(spec.dtype).eps)
    elif mode == 'linear':
        x = spec
    else:
        raise ValueError(mode)

    if fs is not None:
        ytop = fs / 2000
        ylabel = 'kHz'
    else:
        ytop = x.shape[0]
        ylabel = 'bin'

    if frame_shift is not None and fs is not None:
        xtop = x.shape[1] * frame_shift / fs
        xlabel = 's'
    else:
        xtop = x.shape[1]
        xlabel = 'frame'

    extent = (0, xtop, 0, ytop)
    plt.imshow(x[::-1], cmap=cmap, extent=extent)

    if labelbottom:
        plt.xlabel('time [{}]'.format(xlabel))
    if labelleft:
        plt.ylabel('freq [{}]'.format(ylabel))
    plt.colorbar().set_label('{}'.format(mode))

    plt.tick_params(bottom=bottom, left=left, right=right, top=top,
                    labelbottom=labelbottom, labelleft=labelleft,
                    labelright=labelright, labeltop=labeltop)
    plt.axis('auto')<|MERGE_RESOLUTION|>--- conflicted
+++ resolved
@@ -439,10 +439,7 @@
         if len(js['output']) > 0:
             out_dic = dict(js['output'][0].items())
         else:
-<<<<<<< HEAD
-=======
             # for no reference case (e.g., speech translation)
->>>>>>> c47a7f87
             out_dic = {'name': ''}
 
         # update name
